# Cloudflare Blog 自动化播报机器人

该项目提供一个可部署的工作流，用于自动监控 Cloudflare Blog RSS、拉取原文、生成中文简报，并通过企业微信机器人推送到团队群。

## 功能流程

1. **轮询 RSS**：使用 `feedparser` 获取 Cloudflare Blog 最新文章。
2. **去重入库**：使用 SQLite 记录已处理文章，避免重复推送。
3. **抓取正文**：下载博客 HTML 并提取主要内容。
4. **AI 简报**：调用 OpenAI API（或使用内置回退逻辑）生成中文摘要。
5. **消息推送**：通过企业微信 Webhook 发送 Markdown 消息，包含摘要与原文链接。

## 快速开始

```bash
python3 -m venv .venv
source .venv/bin/activate
pip install -r requirements.txt
cp .env.example .env
# 编辑 .env 设置 OPENAI_API_KEY 与 WECOM_WEBHOOK
python src/main.py
```

<<<<<<< HEAD
运行脚本后会自动创建/更新 SQLite 数据库 `cloudflare_blog.db` 并推送新增文章。首次同步时，所有历史文章都会入库，但仅会为最新的若干篇（默认 5 篇，可配置）生成摘要并推送，以避免刷屏。
=======
运行脚本后会自动创建/更新 SQLite 数据库 `cloudflare_blog.db` 并推送新增文章。
>>>>>>> 50437444

## 配置项

通过环境变量或 `.env` 文件（例如使用 `direnv` / `docker` 传入）配置：

| 变量名 | 说明 |
| --- | --- |
| `CF_BLOG_FEED` | RSS 地址，默认 `https://blog.cloudflare.com/rss/` |
| `CF_BLOG_DB` | SQLite 数据库存储路径 |
| `OPENAI_API_KEY` | OpenAI API Key，用于生成中文摘要 |
| `WECOM_WEBHOOK` | 企业微信机器人 webhook URL |
<<<<<<< HEAD
| `CF_BLOG_INITIAL_SUMMARY_LIMIT` | 首次同步时生成并推送摘要的最大文章数，默认为 5 |
=======
>>>>>>> 50437444

## 部署建议

### 1. 定时任务

* **Cron / systemd timer**：在 Linux 服务器上创建 cron 任务，每 10 分钟运行一次 `python /app/src/main.py`。
* **GitHub Actions / Cloudflare Workers Cron Triggers**：如果希望云端运行，可将项目容器化并部署到支持定时任务的平台。

### 2. 容器化

建议使用 Docker 镜像部署，示例 `Dockerfile` 如下：

```dockerfile
FROM python:3.11-slim

WORKDIR /app
COPY requirements.txt ./
RUN pip install --no-cache-dir -r requirements.txt
COPY src ./src

CMD ["python", "src/main.py"]
```

构建并运行：

```bash
docker build -t cloudflare-rss-bot .
docker run --env-file .env -v $(pwd)/data:/app/data cloudflare-rss-bot
```

将 `CF_BLOG_DB` 设置为 `/app/data/cloudflare_blog.db` 可实现持久化。

### 3. 环境安全

* 使用密钥管理服务（如 1Password Connect、AWS Secrets Manager）注入 `OPENAI_API_KEY` 与 `WECOM_WEBHOOK`。
* 为运行容器的机器限制网络访问，仅允许访问 Cloudflare Blog、OpenAI API 与企业微信域名。

### 4. 监控与告警

* 将日志输出重定向到集中式日志系统（如 CloudWatch、ELK）。
* 为企业微信推送失败设置重试或告警逻辑，以保证重要信息送达。

## 结构

```
src/
├── cloudflare_bot/
│   ├── article.py        # 抓取与解析正文
│   ├── config.py         # 读取环境配置
│   ├── notifier.py       # 企业微信推送
│   ├── rss.py            # RSS 解析
│   ├── storage.py        # SQLite 持久化
│   ├── summarizer.py     # 中文摘要生成
│   └── __init__.py
└── main.py               # 工作流入口
```

## 后续扩展

* 将摘要与原文存入知识库，支持历史检索。
* 引入异步队列（Celery/Cloud Tasks）处理高并发推送。
* 对接更多渠道（邮件、飞书等）分发摘要。<|MERGE_RESOLUTION|>--- conflicted
+++ resolved
@@ -21,11 +21,8 @@
 python src/main.py
 ```
 
-<<<<<<< HEAD
+
 运行脚本后会自动创建/更新 SQLite 数据库 `cloudflare_blog.db` 并推送新增文章。首次同步时，所有历史文章都会入库，但仅会为最新的若干篇（默认 5 篇，可配置）生成摘要并推送，以避免刷屏。
-=======
-运行脚本后会自动创建/更新 SQLite 数据库 `cloudflare_blog.db` 并推送新增文章。
->>>>>>> 50437444
 
 ## 配置项
 
@@ -37,10 +34,7 @@
 | `CF_BLOG_DB` | SQLite 数据库存储路径 |
 | `OPENAI_API_KEY` | OpenAI API Key，用于生成中文摘要 |
 | `WECOM_WEBHOOK` | 企业微信机器人 webhook URL |
-<<<<<<< HEAD
 | `CF_BLOG_INITIAL_SUMMARY_LIMIT` | 首次同步时生成并推送摘要的最大文章数，默认为 5 |
-=======
->>>>>>> 50437444
 
 ## 部署建议
 
